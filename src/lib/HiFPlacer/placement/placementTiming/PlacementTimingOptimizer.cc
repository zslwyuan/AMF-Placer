--- conflicted
+++ resolved
@@ -455,12 +455,8 @@
                 newTopY = topLimit;
             }
             newH = newTopY - newBottomY;
-<<<<<<< HEAD
-if (oriH<0.01)continue;
-=======
-            if (oriH<0.01)
+            if (oriH < 0.01)
                 continue;
->>>>>>> f16d53a6
             stretchRatio = newH / oriH;
             for (auto PU : clockRegionX2PUs[colX])
             {
